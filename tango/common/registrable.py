"""
:class:`Registrable` is a "mixin" for endowing
any base class with a named registry for its subclasses and a decorator
for registering them.
"""

import importlib
import logging
from collections import defaultdict
from typing import (
    Callable,
    ClassVar,
    DefaultDict,
    Dict,
    List,
    Optional,
    Set,
    Tuple,
    Type,
    TypeVar,
    cast,
)

from .exceptions import ConfigurationError, RegistryKeyError
from .from_params import FromParams
from .util import (
    could_be_class_name,
    find_integrations,
    find_submodules,
    import_module_and_submodules,
)

logger = logging.getLogger(__name__)

_T = TypeVar("_T")
_RegistrableT = TypeVar("_RegistrableT", bound="Registrable")

_SubclassRegistry = Dict[str, Tuple[type, Optional[str]]]


class Registrable(FromParams):
    """
    Any class that inherits from ``Registrable`` gains access to a named registry for its
    subclasses. To register them, just decorate them with the classmethod
    ``@BaseClass.register(name)``.

    After which you can call ``BaseClass.list_available()`` to get the keys for the
    registered subclasses, and ``BaseClass.by_name(name)`` to get the corresponding subclass.
    Note that the registry stores the subclasses themselves; not class instances.
    In most cases you would then call :meth:`~tango.common.from_params.FromParams.from_params()`
    on the returned subclass.

    You can specify a default by setting ``BaseClass.default_implementation``.
    If it is set, it will be the first element of :meth:`list_available()`.

    Note that if you use this class to implement a new ``Registrable`` abstract class,
    you must ensure that all subclasses of the abstract class are loaded when the module is
    loaded, because the subclasses register themselves in their respective files. You can
    achieve this by having the abstract class and all subclasses in the ``__init__.py`` of the
    module in which they reside (as this causes any import of either the abstract class or
    a subclass to load all other subclasses and the abstract class).
    """

    _registry: ClassVar[DefaultDict[type, _SubclassRegistry]] = defaultdict(dict)

    default_implementation: Optional[str] = None

    @classmethod
    def register(
        cls, name: str, constructor: Optional[str] = None, exist_ok: bool = False
    ) -> Callable[[Type[_T]], Type[_T]]:
        """
        Register a class under a particular name.

        Parameters
        ----------
        name :
            The name to register the class under.
        constructor :
            The name of the method to use on the class to construct the object.  If this is given,
            we will use this method (which must be a ``@classmethod``) instead of the default
            constructor.
        exist_ok :
            If True, overwrites any existing models registered under ``name``. Else,
            throws an error if a model is already registered under ``name``.

        Examples
        --------

        To use this class, you would typically have a base class that inherits from ``Registrable``::

            class Vocabulary(Registrable):
                ...

        Then, if you want to register a subclass, you decorate it like this::

            @Vocabulary.register("my-vocabulary")
            class MyVocabulary(Vocabulary):
                def __init__(self, param1: int, param2: str):
                    ...

        Registering a class like this will let you instantiate a class from a config file, where you
        give ``"type": "my-vocabulary"``, and keys corresponding to the parameters of the ``__init__``
        method (note that for this to work, those parameters must have type annotations).

        If you want to have the instantiation from a config file call a method other than the
        constructor, either because you have several different construction paths that could be
        taken for the same object (as we do in ``Vocabulary``) or because you have logic you want to
        happen before you get to the constructor (as we do in ``Embedding``), you can register a
        specific ``@classmethod`` as the constructor to use, like this::

            @Vocabulary.register("my-vocabulary-from-instances", constructor="from_instances")
            @Vocabulary.register("my-vocabulary-from-files", constructor="from_files")
            class MyVocabulary(Vocabulary):
                def __init__(self, some_params):
                    ...

                @classmethod
                def from_instances(cls, some_other_params) -> MyVocabulary:
                    ...  # construct some_params from instances
                    return cls(some_params)

                @classmethod
                def from_files(cls, still_other_params) -> MyVocabulary:
                    ...  # construct some_params from files
                    return cls(some_params)
        """
        registry = Registrable._registry[cls]

        def add_subclass_to_registry(subclass: Type[_T]) -> Type[_T]:
            # Add to registry, raise an error if key has already been used.
            if name in registry:

                def fullname(c: type) -> str:
                    return f"{c.__module__}.{c.__qualname__}"

                already_in_use_for = registry[name][0]
                if already_in_use_for.__module__ == "__main__":
                    # Sometimes the same class shows up under module.submodule.Class and __main__.Class, and we
                    # don't want to make a fuss in that case. We prefer the class without __main__, so we go
                    # ahead and overwrite the entry.
                    pass
                elif subclass.__module__ == "__main__":
                    # We don't want to overwrite the entry because the new one comes from the __main__ module.
                    return already_in_use_for
                elif exist_ok:
                    message = (
<<<<<<< HEAD
                        f"{name} has already been registered as {registry[name][0].__name__}, but "
                        f"exist_ok=True, so overwriting with {subclass.__name__}"
=======
                        f"Registering {fullname(subclass)} as a {fullname(cls)} under the name {name} overwrites "
                        f"existing entry {fullname(already_in_use_for)}, which is fine because you said "
                        "exist_ok=True."
>>>>>>> 75e9d42a
                    )
                    logger.info(message)
                else:
                    message = (
                        f"Attempting to register {fullname(subclass)} as a {fullname(cls)} under the name "
                        f"'{name}' failed. {fullname(already_in_use_for)} is already registered under that name."
                    )
                    raise ConfigurationError(message)
            registry[name] = (subclass, constructor)
            return subclass

        return add_subclass_to_registry

    @classmethod
    def by_name(cls: Type[_RegistrableT], name: str) -> Callable[..., _RegistrableT]:
        """
        Returns a callable function that constructs an argument of the registered class.  Because
        you can register particular functions as constructors for specific names, this isn't
        necessarily the ``__init__`` method of some class.
        """
        logger.debug(f"instantiating registered subclass {name} of {cls}")
        subclass, constructor = cls.resolve_class_name(name)
        if not constructor:
            return cast(Type[_RegistrableT], subclass)
        else:
            return cast(Callable[..., _RegistrableT], getattr(subclass, constructor))

    @classmethod
    def search_modules(cls: Type[_RegistrableT], name: str):
        """
        Search for and import modules where ``name`` might be registered.
        """
        if could_be_class_name(name) or name in cls.list_available():
            return None

        def try_import(module):
            try:
                import_module_and_submodules(module)
            except (ModuleNotFoundError, ImportError):
                pass

        integrations = {m.split(".")[-1]: m for m in find_integrations()}
        integrations_imported: Set[str] = set()
        if name in integrations:
            try_import(integrations[name])
            integrations_imported.add(name)
            if name in cls.list_available():
                return None

        if "::" in name:
            maybe_integration = name.split("::")[0]
            if maybe_integration in integrations:
                try_import(integrations[maybe_integration])
                integrations_imported.add(maybe_integration)
                if name in cls.list_available():
                    return None

        for module in find_submodules(exclude={"tango.integrations*"}, recursive=False):
            try_import(module)
            if name in cls.list_available():
                return None

        # If we still haven't found the registered 'name', try importing all other integrations.
        for integration_name, module in integrations.items():
            if integration_name not in integrations_imported:
                try_import(module)
                integrations_imported.add(integration_name)
                if name in cls.list_available():
                    return None

    @classmethod
    def resolve_class_name(
        cls: Type[_RegistrableT],
        name: str,
        search_modules: bool = True,
    ) -> Tuple[Type[_RegistrableT], Optional[str]]:
        """
        Returns the subclass that corresponds to the given ``name``, along with the name of the
        method that was registered as a constructor for that ``name``, if any.

        This method also allows ``name`` to be a fully-specified module name, instead of a name that
        was already added to the ``Registry``.  In that case, you cannot use a separate function as
        a constructor (as you need to call ``cls.register()`` in order to tell us what separate
        function to use).

        If the ``name`` given is not in the registry and ``search_modules`` is ``True``,
        it will search for and import modules where the class might be defined according to
        :meth:`search_modules()`.
        """
        if name in Registrable._registry[cls]:
            subclass, constructor = Registrable._registry[cls][name]
            return subclass, constructor
        elif could_be_class_name(name):
            # This might be a fully qualified class name, so we'll try importing its "module"
            # and finding it there.
            parts = name.split(".")
            submodule = ".".join(parts[:-1])
            class_name = parts[-1]

            try:
                module = importlib.import_module(submodule)
            except ModuleNotFoundError:
                raise ConfigurationError(
                    f"tried to interpret {name} as a path to a class "
                    f"but unable to import module {submodule}"
                )

            try:
                subclass = getattr(module, class_name)
                constructor = None
                return subclass, constructor
            except AttributeError:
                raise ConfigurationError(
                    f"tried to interpret {name} as a path to a class "
                    f"but unable to find class {class_name} in {submodule}"
                )
        else:
            # is not a qualified class name
            if search_modules:
                cls.search_modules(name)
                return cls.resolve_class_name(name, search_modules=False)

            available = cls.list_available()
            suggestion = _get_suggestion(name, available)
            raise RegistryKeyError(
                (
                    f"'{name}' is not a registered name for '{cls.__name__}'"
                    + (". " if not suggestion else f", did you mean '{suggestion}'? ")
                )
                + "If your registered class comes from custom code, you'll need to import "
                "the corresponding modules. If you're using Tango or AllenNLP from the command-line, "
                "this is done by using the '--include-package' flag, or by specifying your imports "
                "in a '.allennlp_plugins' file. "
                "Alternatively, you can specify your choices "
                """using fully-qualified paths, e.g. {"model": "my_module.models.MyModel"} """
                "in which case they will be automatically imported correctly."
            )

    @classmethod
    def list_available(cls) -> List[str]:
        """List default first if it exists"""
        keys = list(Registrable._registry[cls].keys())
        default = cls.default_implementation

        if default is None:
            return keys
        elif default not in keys:
            raise ConfigurationError(f"Default implementation {default} is not registered")
        else:
            return [default] + [k for k in keys if k != default]


def _get_suggestion(name: str, available: List[str]) -> Optional[str]:
    # Check for simple mistakes like using '-' instead of '_', or vice-versa.
    for ch, repl_ch in (("_", "-"), ("-", "_")):
        suggestion = name.replace(ch, repl_ch)
        if suggestion in available:
            return suggestion
    return None<|MERGE_RESOLUTION|>--- conflicted
+++ resolved
@@ -145,14 +145,9 @@
                     return already_in_use_for
                 elif exist_ok:
                     message = (
-<<<<<<< HEAD
-                        f"{name} has already been registered as {registry[name][0].__name__}, but "
-                        f"exist_ok=True, so overwriting with {subclass.__name__}"
-=======
                         f"Registering {fullname(subclass)} as a {fullname(cls)} under the name {name} overwrites "
                         f"existing entry {fullname(already_in_use_for)}, which is fine because you said "
                         "exist_ok=True."
->>>>>>> 75e9d42a
                     )
                     logger.info(message)
                 else:
