--- conflicted
+++ resolved
@@ -1,21 +1,12 @@
-<<<<<<< HEAD
 import json
-import logging
 from http.server import SimpleHTTPRequestHandler, ThreadingHTTPServer
-=======
-from http.server import BaseHTTPRequestHandler, ThreadingHTTPServer
->>>>>>> 82862ef3
 from threading import Thread
 from typing import Any, Dict, Tuple
 
-<<<<<<< HEAD
 from tango.workspace import StepInfo, Workspace
-=======
 import click
->>>>>>> 82862ef3
 
 from tango.common.logging import click_logger
-from tango.workspace import Workspace
 
 
 class WorkspaceRequestHandler(SimpleHTTPRequestHandler):
@@ -40,7 +31,7 @@
             "end_time": step_info.end_time.isoformat() if step_info.end_time else None,
             "error": step_info.error,
             "result_location": step_info.result_location,
-            "status": step_info.status,
+            "status": step_info.state,
         }
 
     def do_GET(self):
