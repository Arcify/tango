# Changelog

All notable changes to this project will be documented in this file.

The format is based on [Keep a Changelog](https://keepachangelog.com/en/1.0.0/),
and this project adheres to [Semantic Versioning](https://semver.org/spec/v2.0.0.html).

## Unreleased

### Changed

- Loosened `Click` dependency to include v7.0.
- Loosened `datasets` dependency.
- Tightened `petname` dependency to exclude next major release for safety.

### Fixed

- `Workspace`, `MemoryWorkspace`, and `LocalWorkspace` can now be imported directly from the `tango`
  base module.
<<<<<<< HEAD
- Uncacheable leaf steps would never get executed. This is now fixed.
- We were treating failed steps as if they were completed by accident.
- The visualization had a problem with showing steps that never executed because a dependency failed.
=======
- Fixed a bug where `Lazy` inputs to a `Step` would fail to resolve arguments that come from the result
  of another step.
>>>>>>> f812b73d
- Fixed a bug in `TorchTrainStep` where some arguments for distributed training (`devices`, `distributed_port`) weren't being set properly.


## [v0.4.0rc1](https://github.com/allenai/tango/releases/tag/v0.4.0rc1) - 2021-11-30

### Added

- Introduced the concept of the `Workspace`, with `LocalWorkspace` and `MemoryWorkspace` as initial implementations.
- Added a stub of a webserver that will be able to visualize runs as they happen.
- Added separate classes for `LightningTrainingTypePlugin`, `LightningPrecisionPlugin`, `LightningClusterEnvironmentPlugin`, `LightningCheckpointPlugin` for compatibility with `pytorch-lightning>=1.5.0`.
- Added a visualization of workspaces that can show step graphs while they're executing.

### Removed

- Removed old `LightningPlugin` class
- Removed requirement of the `overrides` package

### Changed

- Made it possible to construct a step graph out of `Step` objects, instead of constructing it out of `StepStub` objects.
- Removed dataset fingerprinting code, since we can now use `Step` to make sure things are cached.
- Made steps deterministic by default.
- Brought back `MemoryStepCache`, so we can run steps without configuring anything.
- W&B `torch::TrainCallback` logs with `step=step+1` now so that training curves in the W&B dashboard
  match up with checkpoints saved locally and are easier to read (e.g. step 10000 instead of 9999).
- `filelock >= 3.4` required, parameter `poll_intervall`  to `tango.common.file_lock.FileLock.acquire` renamed
  to `poll_interval`.

### Fixed

- Fixed bug in `FromParams` where a parameter to a `FromParams` class may not be instantiated correctly
  if it's a class with a generic type parameter.

## [v0.3.6](https://github.com/allenai/tango/releases/tag/v0.3.6) - 2021-11-12

### Added

- Added a `.log_batch()` method on `torch::TrainCallback` which is given the average loss across
  distributed workers, but only called every `log_every` steps.

### Removed

- Removed `.pre_log_batch()` method on `torch::TrainCallback`.

### Fixed

- Fixed typo in parameter name `remove_stale_checkpoints` in `TorchTrainStep` (previously was `remove_state_checkpoints`).
- Fixed bug in `FromParams` that would cause failures when `from __future__ import annotations`
  was used with Python older than 3.10. See [PEP 563](https://www.python.org/dev/peps/pep-0563/)
  for details.

## [v0.3.5](https://github.com/allenai/tango/releases/tag/v0.3.5) - 2021-11-05

### Fixed

- Fixed a bug in `FromParams` where the "type" parameter was ignored in some cases
  where the `Registrable` base class did not directly inherit from `Registrable`.

## [v0.3.4](https://github.com/allenai/tango/releases/tag/v0.3.4) - 2021-11-04

### Added

- Added `StopEarlyCallback`, a `torch::TrainCallback` for early stopping.
- Added parameter `remove_stale_checkpoints` to `TorchTrainStep`.

### Changed

- Minor changes to `torch::TrainCallback` interface.
- Weights & Biases `torch::TrainCallback` now logs best validation metric score.

## [v0.3.3](https://github.com/allenai/tango/releases/tag/v0.3.3) - 2021-11-04

### Added

- Added support for PEP 604 in `FromParams`, i.e. writing union types as "X | Y" instead of "Union[X, Y]".
- [internals] Added a spot for miscellaneous end-to-end integration tests (not to be confused with "tests of integrations") in `tests/end_to_end/`.
- [internals] Core tests now run on all officially supported Python versions.

### Fixed

- Fixed a bug in `FromParams` where non-`FromParams` class parameters were not instantiated
  properly (or at all).
- Fixed a bug in `FromParams` where kwargs were not passed on from a wrapper class to the wrapped class.
- Fixed small bug where some errors from git would be printed when executor metadata is created
  outside of a git repository.

## [v0.3.2](https://github.com/allenai/tango/releases/tag/v0.3.2) - 2021-11-01

### Fixed

- Fixed a bug with `FromParams` that caused `.from_params()` to fail when the params contained
  an object that was already instantiated.
- tango command no longer installs a SIGTERM handler, which fixes some bugs with integrations that use multiprocessing.

## [v0.3.1](https://github.com/allenai/tango/releases/tag/v0.3.1) - 2021-10-29

### Changed
- Updated the `LightningTrainStep` to optionally take in a `LightningDataModule` as input.

## [v0.3.0](https://github.com/allenai/tango/releases/tag/v0.3.0) - 2021-10-28

### Added

- Added `IterableDatasetDict`, a version of `DatasetDict` for streaming-like datasets.
- Added a [PyTorch Lightning](https://www.pytorchlightning.ai) integration with `LightningTrainStep`.

### Fixed

- Fixed bug with `FromParams` and `Lazy` where extra arguments would sometimes be passed down through
  to a `Lazy` class when they shouldn't.

## [v0.2.4](https://github.com/allenai/tango/releases/tag/v0.2.4) - 2021-10-22

### Added

- Added support for [torch 1.10.0](https://github.com/pytorch/pytorch/releases).

### Changed

- `--file-friendly-logging` flag is now an option to the main `tango` command, so needs
  to be passed before `run`, e.g. `tango --file-friendly-logging run ...`.

### Fixed

- Fixed bug with `Step.from_params`.
- Ensure logging is initialized is spawn processes during distributed training with `TorchTrainStep`.

## [v0.2.3](https://github.com/allenai/tango/releases/tag/v0.2.3) - 2021-10-21

### Added

- Added support for global settings file, `tango.yml`.
- Added 'include_package' (array of string) param to config spec.
- Added a custom error `StopEarly` that a `TrainCallback` can raise within the `TorchTrainStep`
  to stop training early without crashing.
- Added step config, tango command, and tango version to executor metadata.
- Executor now also saves pip dependencies and conda environment files to the run directory
  for each step.

### Fixed

- Ensured `**kwargs` arguments are logged in `FromParams`.

## [v0.2.2](https://github.com/allenai/tango/releases/tag/v0.2.2) - 2021-10-19

### Added

- Added new steps to `datasets` integration: `ConcatenateDatasets` ("datasets::concatenate") and `InterleaveDatasets` (datasets::interleave).
- Added `__contains__` and `__iter__` methods on `DatasetDict` so that it is now a `Mapping` class.
- Added `tango info` command that - among other things - displays which integrations are installed.

## [v0.2.1](https://github.com/allenai/tango/releases/tag/v0.2.1) - 2021-10-18

### Added

- Added `convert_to_tango_dataset_dict()` function in the `datasets` integration.
  It's important for step caching purposes to use this to convert a HF `DatasetDict`
  to a native Tango `DatasetDict` when that `DatasetDict` is part of the input to another
  step. Otherwise the HF `DatasetDict` will have to be pickled to determine its hash.

### Changed

- `Format.checksum()` is now an abstract method. Subclasses should only compute checksum
  on the serialized artifact and nothing else in the directory.
- [internals] Changed the relationship between `Executor`, `StepCache`, and `Step.`
  `Executor` now owns the `StepCache`, and `Step` never interacts with `StepCache` directly.

## [v0.2.0](https://github.com/allenai/tango/releases/tag/v0.2.0) - 2021-10-15

### Added

- Added a [Weights & Biases](https://wandb.ai) integration with a training callback ("wandb::log")
  for `TorchTrainStep` ("torch::train") that logs training and validation metrics to W&B.

### Fixed

- Fixed `Format.checksum()` when there is a symlink to a directory in the cache folder.

## [v0.1.3](https://github.com/allenai/tango/releases/tag/v0.1.3) - 2021-10-15

### Added

- Added the ability to track a metric other than "loss" for validation in `TorchTrainStep` ("torch::train").

### Fixed

- Final model returned from `TorchTrainStep` ("torch::train") will have best weights loaded.
- Checkpoints are saved from `TorchTrainStep` ("torch::train") even when there is no validation loop.
- Fixed `TorchTrainStep` ("torch::train") when `validation_split` is `None`.
- Fixed distributed training with `TorchTrainStep` ("torch::train") on GPU devices.

## [v0.1.2](https://github.com/allenai/tango/releases/tag/v0.1.2) - 2021-10-13

### Added

- Added support for YAML configuration files.

## [v0.1.1](https://github.com/allenai/tango/releases/tag/v0.1.1) - 2021-10-12

### Added

- `TorchTrainStep` now displays a progress bar while saving a checkpoint to file.
- The default executor now saves a "executor-metadata.json" file to the directory for each step.

### Changed

- Renamed `DirectoryStepCache` to `LocalStepCache` (registered as "local").
- `LocalStepCache` saves metadata to `cache-metadata.json` instead of `metadata.json`.

### Fixed

- Fixed bug with `TorchTrainStep` during distributed training.
- `FromParams` will automatically convert strings into `Path` types now when the annotation
  is `Path`.

## [v0.1.0](https://github.com/allenai/tango/releases/tag/v0.1.0) - 2021-10-11

### Added

- Added `StepGraph` and `Executor` abstractions.
- Added a basic PyTorch training step registered as `"torch::train"`, along with other registrable
  components, such as `Model`, `DataLoader`, `Sampler`, `DataCollator`, `Optimizer`, and `LRScheduler`.
- Added `DatasetRemixStep` in `tango.steps`.
- Added module `tango.common.sequences`.
- Added `DatasetDict` class in `tango.common.dataset_dict`.
- Added [🤗 Datasets](https://github.com/huggingface/datasets) integration.
- Added command-line options to set log level or disable logging completely.

### Changed

- `Step.work_dir`, `Step.unique_id`, `Step.dependencies`, and `Step.recursive_dependencies`
  are now a properties instead of methods.
- `tango run` command will acquire a lock on the directory to avoid race conditions.
- Integrations can now be installed with `pip install tango[INTEGRATION_NAME]`. For example,
  `pip install tango[torch]`.
- Added method `Registrable.search_modules()` for automatically finding and importing the modules
  where a given ``name`` might be registered.
- `FromParams.from_params()` and `Registrable.resolve_class_name` will now call `Registrable.search_modules()` to automatically import modules where the type might be defined.
  Thus for classes that are defined and registered within any `tango.*` submodules it is not necessary to explicitly import them.

### Fixed

- `Step` implementations can now take arbitrary `**kwargs` in their `run()` methods.

## [v0.0.3](https://github.com/allenai/tango/releases/tag/v0.0.3) - 2021-09-27

### Added

- Added `tango` command.

## [v0.0.2](https://github.com/allenai/tango/releases/tag/v0.0.2) - 2021-09-27

### Added

- Ported over core tango components from AllenNLP.

## [v0.0.1](https://github.com/allenai/tango/releases/tag/v0.0.1) - 2021-09-22

### Added

- Added initial project boilerplate.<|MERGE_RESOLUTION|>--- conflicted
+++ resolved
@@ -17,14 +17,11 @@
 
 - `Workspace`, `MemoryWorkspace`, and `LocalWorkspace` can now be imported directly from the `tango`
   base module.
-<<<<<<< HEAD
 - Uncacheable leaf steps would never get executed. This is now fixed.
 - We were treating failed steps as if they were completed by accident.
 - The visualization had a problem with showing steps that never executed because a dependency failed.
-=======
 - Fixed a bug where `Lazy` inputs to a `Step` would fail to resolve arguments that come from the result
   of another step.
->>>>>>> f812b73d
 - Fixed a bug in `TorchTrainStep` where some arguments for distributed training (`devices`, `distributed_port`) weren't being set properly.
 
 
