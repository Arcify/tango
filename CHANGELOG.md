--- conflicted
+++ resolved
@@ -7,18 +7,19 @@
 
 ## Unreleased
 
-### Changed
-
-<<<<<<< HEAD
+### Added
+
+- Introduced the concept of the `Workspace`
+- Added a stub of a webserver that will be able to visualize runs as they happen.
+
+### Changed
+
 - Made it possible to construct a step graph out of `Step` objects, instead of constructing it out of `StepStub` objects.
 - Removed dataset fingerprinting code, since we can now use `Step` to make sure things are cached.
-- Made `Executor` non-registrable. This is a temporary state and will be changed back.
 - Made steps deterministic by default.
 - Brought back `MemoryStepCache`, so we can run steps without configuring anything.
-=======
 - W&B `torch::TrainCallback` logs with `step=step+1` now so that training curves in the W&B dashboard
   match up with checkpoints saved locally and are easier to read (e.g. step 10000 instead of 9999).
->>>>>>> 30f7a13a
 
 ## [v0.3.6](https://github.com/allenai/tango/releases/tag/v0.3.6) - 2021-11-12
 
